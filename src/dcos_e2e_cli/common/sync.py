--- conflicted
+++ resolved
@@ -51,11 +51,7 @@
 
     In the following instructions, running a test might look like:
 
-<<<<<<< HEAD
-    `minidcos docker run pytest <test_filename>`
-=======
-    `dcos-docker run --test-env pytest <test_filename>`
->>>>>>> 455ffdf7
+    `minidcos docker run --test-env pytest <test_filename>`
 
     The manual test cases we want to work are:
     * Sync a DC/OS Enterprise checkout and run a test - it should work.
