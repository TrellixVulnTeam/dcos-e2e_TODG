--- conflicted
+++ resolved
@@ -66,16 +66,7 @@
         click.echo(click.style('Full error:', fg='yellow'))
         click.echo(click.style(textwrap.indent(str(exc), '  '), fg='yellow'))
         click.echo(doctor_message)
-<<<<<<< HEAD
-        # TODO this may raise NotImplementedError now:
-        # handle that
-        try:
-            cluster.destroy()
-        except NotImplementedError:
-            pass
-=======
         cluster_representation.destroy()
->>>>>>> 2f20a11c
         sys.exit(exc.returncode)
 
     spinner.succeed()
@@ -127,14 +118,7 @@
         click.echo(click.style('Full error:', fg='yellow'))
         click.echo(click.style(textwrap.indent(str(exc), '  '), fg='yellow'))
         click.echo(doctor_message)
-<<<<<<< HEAD
-        try:
-            cluster.destroy()
-        except NotImplementedError:
-            pass
-=======
         cluster_representation.destroy()
->>>>>>> 2f20a11c
         sys.exit(exc.returncode)
 
     spinner.succeed()
