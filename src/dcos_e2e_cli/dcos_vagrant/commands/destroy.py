"""
Tools for destroying clusters.
"""

import sys
from typing import List

import click
from halo import Halo

from dcos_e2e_cli.common.options import existing_cluster_id_option
from dcos_e2e_cli.common.utils import check_cluster_id_exists

from ._common import ClusterVMs, existing_cluster_ids


@Halo(enabled=sys.stdout.isatty())
def destroy_cluster(cluster_id: str) -> None:
    """
    Destroy a cluster.

    Args:
        cluster_id: The ID of the cluster.
    """
    check_cluster_id_exists(
        new_cluster_id=cluster_id,
        existing_cluster_ids=existing_cluster_ids(),
    )
    cluster_vms = ClusterVMs(cluster_id=cluster_id)
    cluster_vms.destroy()


@click.command('destroy-list')
@click.argument('cluster_ids', nargs=-1, type=str)
<<<<<<< HEAD
@click.pass_context
=======
@Halo(enabled=sys.stdout.isatty())
>>>>>>> dc1b2a29
def destroy_list(cluster_ids: List[str]) -> None:
    """
    Destroy clusters.

    To destroy all clusters, run
    ``minidcos vagrant destroy $(minidcos vagrant list)``.
    """
    for cluster_id in cluster_ids:
        if cluster_id in existing_cluster_ids():
            destroy_cluster(cluster_id=cluster_id)
            click.echo(cluster_id)
        else:
            warning = 'Cluster "{cluster_id}" does not exist'.format(
                cluster_id=cluster_id,
            )
            click.echo(warning, err=True)
            continue


@click.command('destroy')
@existing_cluster_id_option
def destroy(cluster_id: str) -> None:
    """
    Destroy a cluster.
    """
    destroy_cluster(cluster_id=cluster_id)
    click.echo(cluster_id)<|MERGE_RESOLUTION|>--- conflicted
+++ resolved
@@ -32,11 +32,6 @@
 
 @click.command('destroy-list')
 @click.argument('cluster_ids', nargs=-1, type=str)
-<<<<<<< HEAD
-@click.pass_context
-=======
-@Halo(enabled=sys.stdout.isatty())
->>>>>>> dc1b2a29
 def destroy_list(cluster_ids: List[str]) -> None:
     """
     Destroy clusters.
