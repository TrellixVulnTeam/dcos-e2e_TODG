"""
Tools for running arbitrary commands on cluster nodes.
"""

from pathlib import Path
from typing import Dict, Optional, Tuple

import click

from dcos_e2e.node import Node, Transport
from dcos_e2e_cli.common.arguments import node_args_argument
from dcos_e2e_cli.common.options import (
    dcos_login_pw_option,
    dcos_login_uname_option,
    environment_variables_option,
    existing_cluster_id_option,
    sync_dir_run_option,
    test_env_run_option,
    verbosity_option,
)
from dcos_e2e_cli.common.run_command import run_command
from dcos_e2e_cli.common.sync import sync_code_to_masters
from dcos_e2e_cli.common.utils import check_cluster_id_exists, set_logging

from ._common import ClusterVMs, VMInspectView, existing_cluster_ids


def _get_node(cluster_id: str, node_reference: str) -> Node:
    """
    Get a node from a "reference".

    Args:
        cluster_id: The ID of a cluster.
        node_reference: One of:
            * A node's IP address
            * A node's VM name
            * A reference in the format "<role>_<number>"

    Returns:
        The ``Node`` from the given cluster with the given ID.

    Raises:
        click.BadParameter: There is no such node.
    """
    cluster_vms = ClusterVMs(cluster_id=cluster_id)

    vm_names = {
        *cluster_vms.masters,
        *cluster_vms.agents,
        *cluster_vms.public_agents,
    }

    for vm_name in vm_names:
        inspect_data = VMInspectView(vm_name=vm_name).to_dict()
        reference = inspect_data['e2e_reference']
        ip_address = inspect_data['ip_address']
        accepted = (
            reference,
            reference.upper(),
            ip_address,
            vm_name,
        )

        if node_reference in accepted:
            return cluster_vms.to_node(vm_name=vm_name)

    message = (
        'No such node in cluster "{cluster_id}" with IP address, VM name or '
        'node reference "{node_reference}". '
        'Node references can be seen with ``minidcos vagrant inspect``.'
    ).format(
        cluster_id=cluster_id,
        node_reference=node_reference,
    )
    raise click.BadParameter(message=message)


@click.command('run', context_settings=dict(ignore_unknown_options=True))
@existing_cluster_id_option
@node_args_argument
@dcos_login_uname_option
@dcos_login_pw_option
@sync_dir_run_option
@test_env_run_option
@environment_variables_option
@click.option(
    '--node',
    type=str,
    default='master_0',
    help=(
        'A reference to a particular node to run the command on. '
        'This can be one of: '
        'The node\'s IP address, '
        'the node\'s VM name, '
        'a reference in the format "<role>_<number>". '
        'These details be seen with ``minidcos vagrant inspect``.'
    ),
)
@verbosity_option
def run(
    cluster_id: str,
    node_args: Tuple[str],
    sync_dir: Optional[Path],
    dcos_login_uname: str,
    dcos_login_pw: str,
    test_env: bool,
    node: str,
    env: Dict[str, str],
    verbose: int,
) -> None:
    """
    Run an arbitrary command on a node.

<<<<<<< HEAD
    This command sets up the environment so that ``pytest`` can be run.

    For example, run
    ``minidcos vagrant run --cluster-id 1231599 pytest -k test_tls.py``.

    Or, with sync:
    ``minidcos vagrant run --sync-dir . --cluster-id 1231599 pytest -k test_tls.py``.

=======
>>>>>>> 455ffdf7
    To use special characters such as single quotes in your command, wrap the
    whole command in double quotes.
    """  # noqa: E501
    set_logging(verbosity_level=verbose)
    check_cluster_id_exists(
        new_cluster_id=cluster_id,
        existing_cluster_ids=existing_cluster_ids(),
    )
    host = _get_node(cluster_id=cluster_id, node_reference=node)
    cluster_vms = ClusterVMs(cluster_id=cluster_id)
    cluster = cluster_vms.cluster

    if sync_dir is not None:
        sync_code_to_masters(
            cluster=cluster,
            dcos_checkout_dir=sync_dir,
        )

    run_command(
        args=list(node_args),
        cluster=cluster,
        host=host,
        use_test_env=test_env,
        dcos_login_uname=dcos_login_uname,
        dcos_login_pw=dcos_login_pw,
        env=env,
        transport=Transport.SSH,
    )<|MERGE_RESOLUTION|>--- conflicted
+++ resolved
@@ -111,17 +111,6 @@
     """
     Run an arbitrary command on a node.
 
-<<<<<<< HEAD
-    This command sets up the environment so that ``pytest`` can be run.
-
-    For example, run
-    ``minidcos vagrant run --cluster-id 1231599 pytest -k test_tls.py``.
-
-    Or, with sync:
-    ``minidcos vagrant run --sync-dir . --cluster-id 1231599 pytest -k test_tls.py``.
-
-=======
->>>>>>> 455ffdf7
     To use special characters such as single quotes in your command, wrap the
     whole command in double quotes.
     """  # noqa: E501
