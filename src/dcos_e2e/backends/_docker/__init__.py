--- conflicted
+++ resolved
@@ -266,13 +266,6 @@
         ssh_dir = include_dir / 'ssh'
         ssh_dir.mkdir(parents=True)
 
-<<<<<<< HEAD
-        ip_detect_src = Path(__file__).parent / 'resources' / 'ip_detect'
-        ip_detect_dst = Path('/genconf/ip-detect')
-        files_to_copy_to_installer.append((ip_detect_src, ip_detect_dst))
-
-=======
->>>>>>> 4370ca35
         public_key_path = ssh_dir / 'id_rsa.pub'
         _write_key_pair(
             public_key_path=public_key_path,
