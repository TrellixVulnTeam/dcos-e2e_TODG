"""
Common utilities for end to end tests.
"""

import logging
import subprocess
from subprocess import PIPE, STDOUT, CompletedProcess, Popen
from typing import Dict, List, Optional, Union

<<<<<<< HEAD
LOGGER = logging.getLogger(__name__)
LOGGER.setLevel(logging.DEBUG)
=======

def get_logger(name: str) -> logging.Logger:
    """
    Return a customized logger that is able to log on DEBUG level.

    Args:
        name: Name of the logger. Setting this to ``__name__`` will log
            the path to the file where the logger has been created.

    Returns:
        See :py:class:`logging.Logger`.
    """
    # This gets the root logger with a ``logging.lastResort``
    # StreamHandler that logs on WARNING level.
    logger = logging.getLogger(name)

    # Do this if a logger is called for the first time
    if not logger.hasHandlers():
        logger.setLevel(logging.DEBUG)

        # Add a new StreamHandler that logs on DEBUG level in order
        # to override the ``logging.lastResort`` handler.
        handler = logging.StreamHandler()
        handler.setLevel(logging.DEBUG)

        # Take control of the logging format
        formatter = logging.Formatter(
            fmt='%(asctime)s %(levelname)-8s %(name)s | %(message)s',
            datefmt='%Y-%m-%d %H:%M:%S',
        )
        handler.setFormatter(formatter)

        logger.addHandler(handler)

    return logger


LOGGER = get_logger(__name__)
>>>>>>> 43f7473c


def run_subprocess(
    args: List[str],
    log_output_live: bool,
    cwd: Optional[Union[bytes, str]] = None,
    env: Optional[Dict[str, str]] = None,
    pipe_output: bool = True,
) -> CompletedProcess:
    """
    Run a command in a subprocess.

    Args:
        args: See :py:func:`subprocess.run`.
        log_output_live: If `True`, log output live. If `True`, stderr is
            merged into stdout in the return value.
        cwd: See :py:func:`subprocess.run`.
        env: See :py:func:`subprocess.run`.
        pipe_output: If ``True``, pipes are opened to stdout and stderr.
            This means that the values of stdout and stderr will be in
            the returned ``subprocess.CompletedProcess`` and optionally
            sent to a logger, given ``log_output_live``.
            If ``False``, no output is sent to a logger and the values are
            not returned.

    Returns:
        See :py:func:`subprocess.run`.

    Raises:
        subprocess.CalledProcessError: See :py:func:`subprocess.run`.
        Exception: An exception was raised in getting the output from the call.
        ValueError: ``log_output_live`` is ``True`` and ``pipe_output`` is
            ``False``.
    """
    if log_output_live and not pipe_output:
        raise ValueError(
            '`log_output_live` cannot be `True` if `pipe_output` is `False`.',
        )

    process_stdout = PIPE if pipe_output else None
    # It is hard to log output of both stdout and stderr live unless we
    # combine them.
    # See http://stackoverflow.com/a/18423003.
    if log_output_live:
        process_stderr = STDOUT
    else:
        process_stderr = PIPE

    with Popen(
        args=args,
        cwd=cwd,
        stdout=process_stdout,
        stderr=process_stderr,
        env=env,
    ) as process:
        try:
            if log_output_live:
                stdout = b''
                stderr = b''
                for line in process.stdout:
                    LOGGER.debug(
                        line.rstrip().decode('ascii', 'backslashreplace'),
                    )
                    stdout += line
                # stderr/stdout are not readable anymore which usually means
                # that the child process has exited. However, the child
                # process has not been wait()ed for yet, i.e. it has not yet
                # been reaped. That is, its exit status is unknown. Read its
                # exit status.
                process.wait()
            else:
                stdout, stderr = process.communicate()
        except Exception:  # pragma: no cover
            # We clean up if there is an error while getting the output.
            # This may not happen while running tests so we ignore coverage.
            process.kill()
            process.wait()
            raise
        if stderr:
            if process.returncode == 0:
                log = LOGGER.warning
                log(repr(args))
            else:
                log = LOGGER.error
            for line in stderr.rstrip().split(b'\n'):
                log(line.rstrip().decode('ascii', 'backslashreplace'))
        if process.returncode != 0:
            raise subprocess.CalledProcessError(
                process.returncode,
                args,
                output=stdout,
                stderr=stderr,
            )
    return CompletedProcess(args, process.returncode, stdout, stderr)<|MERGE_RESOLUTION|>--- conflicted
+++ resolved
@@ -7,10 +7,6 @@
 from subprocess import PIPE, STDOUT, CompletedProcess, Popen
 from typing import Dict, List, Optional, Union
 
-<<<<<<< HEAD
-LOGGER = logging.getLogger(__name__)
-LOGGER.setLevel(logging.DEBUG)
-=======
 
 def get_logger(name: str) -> logging.Logger:
     """
@@ -49,7 +45,6 @@
 
 
 LOGGER = get_logger(__name__)
->>>>>>> 43f7473c
 
 
 def run_subprocess(
