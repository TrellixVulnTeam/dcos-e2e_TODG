"""
DC/OS Cluster management tools. Independent of back ends.
"""

import json
import subprocess
from contextlib import ContextDecorator
from pathlib import Path
from typing import Any, Dict, Iterable, List, Optional, Set, Tuple, Union

import retrying
import timeout_decorator
from retry import retry

from ._existing_cluster import ExistingCluster as _ExistingCluster
from ._vendor.dcos_test_utils.dcos_api import DcosApiSession, DcosUser
from ._vendor.dcos_test_utils.enterprise import EnterpriseApiSession
from ._vendor.dcos_test_utils.helpers import CI_CREDENTIALS
# Ignore a spurious error - this import is used in a type hint.
<<<<<<< HEAD
from .backends import ClusterManager  # noqa: F401
from .backends import ClusterBackend
from .backends._existing_cluster import ExistingCluster as _ExistingCluster
=======
from .base_classes import ClusterManager  # noqa: F401
from .base_classes import ClusterBackend
>>>>>>> 6865bb63
from .exceptions import DCOSTimeoutError
from .node import Node, Output, Transport


@retry(
    exceptions=(subprocess.CalledProcessError),
    tries=5,
    delay=1,
)
def _wait_for_ssh(node: Node) -> None:
    """
    Retry up to five times (arbitrary) until SSH is available on the given
    node.
    """
    # In theory we could just use any args and specify the transport as SSH.
    # However, this would not work on macOS without a special network set up.
    args = [
        'systemctl',
        'status',
        'sshd.socket',
        '||',
        'systemctl',
        'status',
        'sshd',
    ]
    node.run(
        args=args,
        output=Output.LOG_AND_CAPTURE,
        shell=True,
    )


@retry(exceptions=(retrying.RetryError, ))
def _test_utils_wait_for_dcos(
    session: Union[DcosApiSession, EnterpriseApiSession],
) -> None:
    """
    Wait for DC/OS using DC/OS Test Utils.

    DC/OS Test Utils raises its own timeout, a ``retrying.RetryError``.
    We want to ignore this error and use our own timeouts, so we wrap this in
    our own retried function.
    """
    session.wait_for_dcos()  # type: ignore


class Cluster(ContextDecorator):
    """
    A record of a DC/OS cluster.

    This is intended to be used as context manager.
    """

    def __init__(
        self,
        cluster_backend: ClusterBackend,
        masters: int = 1,
        agents: int = 1,
        public_agents: int = 1,
    ) -> None:
        """
        Create a DC/OS cluster.

        Args:
            cluster_backend: The backend to use for the cluster.
            masters: The number of master nodes to create.
            agents: The number of agent nodes to create.
            public_agents: The number of public agent nodes to create.
        """
        self._cluster = cluster_backend.cluster_cls(
            masters=masters,
            agents=agents,
            public_agents=public_agents,
            cluster_backend=cluster_backend,
        )  # type: ClusterManager

        for node in {
            *self.masters,
            *self.agents,
            *self.public_agents,
        }:
            _wait_for_ssh(node=node)

    @classmethod
    def from_nodes(
        cls,
        masters: Set[Node],
        agents: Set[Node],
        public_agents: Set[Node],
    ) -> 'Cluster':
        """
        Create a cluster from existing nodes.

        Args:
            masters: The master nodes in an existing cluster.
            agents: The agent nodes in an existing cluster.
            public_agents: The public agent nodes in an existing cluster.

        Returns:
            A cluster object with the nodes of an existing cluster.
        """
        backend = _ExistingCluster(
            masters=masters,
            agents=agents,
            public_agents=public_agents,
        )

        return cls(
            masters=len(masters),
            agents=len(agents),
            public_agents=len(public_agents),
            cluster_backend=backend,
        )

    @retry(
        exceptions=(subprocess.CalledProcessError),
        delay=10,
    )
    def _wait_for_node_poststart(self) -> None:
        """
        Wait until all DC/OS node-poststart checks are healthy.

        The execution will differ for different version of DC/OS.
        ``dcos-check-runner`` only exists on DC/OS 1.12+. ``dcos-diagnostics
        check node-poststart`` only works on DC/OS 1.10 and 1.11. ``3dt`` only
        exists on DC/OS 1.9. ``node-poststart`` requires ``sudo`` to allow
        reading the CA certificate used by certain checks.
        """
        for node in self.masters:
            node.run(
                args=[
                    'sudo',
                    '/opt/mesosphere/bin/dcos-check-runner',
                    'check',
                    'node-poststart',
                    '||',
                    'sudo',
                    '/opt/mesosphere/bin/dcos-diagnostics',
                    'check',
                    'node-poststart',
                    '||',
                    '/opt/mesosphere/bin/3dt',
                    '--diag',
                ],
                # Keep in mind this must be run as privileged user.
                output=Output.LOG_AND_CAPTURE,
                shell=True,
            )

    def wait_for_dcos_oss(
        self,
        http_checks: bool = True,
    ) -> None:
        """
        Wait until the DC/OS OSS boot process has completed.

        Args:
            http_checks: Whether or not to wait for checks which involve HTTP.
                If this is `False`, this function may return before DC/OS is
                fully ready. This is useful in cases where an HTTP connection
                cannot be made to the cluster. For example, this is useful on
                macOS without a VPN set up.

        Raises:
            dcos_e2e.exceptions.DCOSTimeoutError: Raised if cluster components
                did not become ready within one hour.
        """

        @timeout_decorator.timeout(
            # We choose a one hour timeout based on experience that the cluster
            # will almost certainly not start up after this time.
            #
            # In the future we may want to increase this or make it
            # customizable.
            60 * 60,
            timeout_exception=DCOSTimeoutError,
        )
        def wait_for_dcos_oss_until_timeout() -> None:
            """
            Wait until DC/OS OSS is up or timeout hits.
            """

            self._wait_for_node_poststart()
            if not http_checks:
                return

            email = 'albert@bekstil.net'
            zk_path = '/dcos/users/{email}'.format(email=email)
            server_option = (
                '"zk-1.zk:2181,zk-2.zk:2181,zk-3.zk:2181,zk-4.zk:2181,'
                'zk-5.zk:2181"'
            )

            delete_user_args = [
                '.',
                '/opt/mesosphere/environment.export',
                '&&',
                'zkCli.sh',
                '-server',
                server_option,
                'delete',
                zk_path,
            ]

            create_user_args = [
                '.',
                '/opt/mesosphere/environment.export',
                '&&',
                'zkCli.sh',
                '-server',
                server_option,
                'create',
                zk_path,
                email,
            ]

            # The dcos-diagnostics check is not yet sufficient to determine
            # when a CLI login would be possible with DC/OS OSS. It only
            # checks the healthy state of the systemd units, not reachability
            # of services through HTTP.

            # Since DC/OS uses a Single-Sign-On flow with Identity Providers
            # outside the cluster for the login and Admin Router only rewrites
            # requests to them, the login endpoint does not provide anything.

            # Current solution to guarantee the CLI login:

            # Try until one can login successfully with a long lived token
            # (dirty hack in dcos-test-utils wait_for_dcos). This is to avoid
            # having to simulate a browser that does the SSO flow.

            # Suggestion for replacing this with a DC/OS check for CLI login:

            # Determine and wait for all dependencies of the SSO OAuth login
            # inside of DC/OS. This should include Admin Router, ZooKeeper and
            # the DC/OS OAuth login service. Note that this may only guarantee
            # that the login could work, however not that is actually works.

            # In order to fully replace this method one would need to have
            # DC/OS checks for every HTTP endpoint exposed by Admin Router.

            any_master = next(iter(self.masters))
            # This allows this function to work even after a user has logged
            # in.
            any_master.run(
                args=create_user_args,
                shell=True,
                output=Output.CAPTURE,
            )

            credentials = CI_CREDENTIALS

            api_session = DcosApiSession(
                dcos_url='http://{ip}'.format(ip=any_master.public_ip_address),
                masters=[str(n.public_ip_address) for n in self.masters],
                slaves=[str(n.public_ip_address) for n in self.agents],
                public_slaves=[
                    str(n.public_ip_address) for n in self.public_agents
                ],
                auth_user=DcosUser(credentials=credentials),
            )

            _test_utils_wait_for_dcos(session=api_session)

            # Only the first user can log in with SSO, before granting others
            # access.
            # Therefore, we delete the user who was created to wait for DC/OS.
            any_master.run(
                args=delete_user_args,
                shell=True,
                output=Output.CAPTURE,
            )

        wait_for_dcos_oss_until_timeout()

    def wait_for_dcos_ee(
        self,
        superuser_username: str,
        superuser_password: str,
        http_checks: bool = True,
    ) -> None:
        """
        Wait until the DC/OS Enterprise boot process has completed.

        Args:
            superuser_username: Username of the default superuser.
            superuser_password: Password of the default superuser.
            http_checks: Whether or not to wait for checks which involve HTTP.
                If this is `False`, this function may return before DC/OS is
                fully ready. This is useful in cases where an HTTP connection
                cannot be made to the cluster. For example, this is useful on
                macOS without a VPN set up.

        Raises:
            dcos_e2e.exceptions.DCOSTimeoutError: Raised if cluster components
                did not become ready within one hour.
        """

        @timeout_decorator.timeout(
            # will almost certainly not start up after this time.
            #
            # In the future we may want to increase this or make it
            # customizable.
            60 * 60,
            timeout_exception=DCOSTimeoutError,
        )
        def wait_for_dcos_ee_until_timeout() -> None:
            """
            Wait until DC/OS Enterprise is up or timeout hits.
            """

            self._wait_for_node_poststart()
            if not http_checks:
                return

            # The dcos-diagnostics check is not yet sufficient to determine
            # when a CLI login would be possible with Enterprise DC/OS. It only
            # checks the healthy state of the systemd units, not reachability
            # of services through HTTP.

            # In the case of Enterprise DC/OS this method uses dcos-test-utils
            # and superuser credentials to perform a superuser login that
            # assure authenticating via CLI is working.

            # Suggestion for replacing this with a DC/OS check for CLI login:

            # In Enterprise DC/OS this could be replace by polling the login
            # endpoint with random login credentials until it returns 401. In
            # that case the guarantees would be the same as with the OSS
            # suggestion.

            # The progress on a partial replacement can be followed here:
            # https://jira.mesosphere.com/browse/DCOS_OSS-1313

            # In order to fully replace this method one would need to have
            # DC/OS checks for every HTTP endpoint exposed by Admin Router.

            credentials = {
                'uid': superuser_username,
                'password': superuser_password,
            }

            any_master = next(iter(self.masters))
            config_result = any_master.run(
                args=['cat', '/opt/mesosphere/etc/bootstrap-config.json'],
            )
            config = json.loads(config_result.stdout.decode())
            ssl_enabled = config['ssl_enabled']

            scheme = 'https://' if ssl_enabled else 'http://'
            dcos_url = scheme + str(any_master.public_ip_address)
            enterprise_session = EnterpriseApiSession(  # type: ignore
                dcos_url=dcos_url,
                masters=[str(n.public_ip_address) for n in self.masters],
                slaves=[str(n.public_ip_address) for n in self.agents],
                public_slaves=[
                    str(n.public_ip_address) for n in self.public_agents
                ],
                auth_user=DcosUser(credentials=credentials),
            )

            if ssl_enabled:
                response = enterprise_session.get(
                    # Avoid hitting a RetryError in the get function.
                    # Waiting a year is considered equivalent to an
                    # infinite timeout.
                    '/ca/dcos-ca.crt',
                    retry_timeout=60 * 60 * 24 * 365,
                    verify=False,
                )
                response.raise_for_status()
                # This is already done in enterprise_session.wait_for_dcos()
                enterprise_session.set_ca_cert()

            _test_utils_wait_for_dcos(session=enterprise_session)

        wait_for_dcos_ee_until_timeout()

    def __enter__(self) -> 'Cluster':
        """
        Enter a context manager.
        The context manager receives this ``Cluster`` instance.
        """
        return self

    @property
    def masters(self) -> Set[Node]:
        """
        Return all DC/OS master :class:`.node.Node` s.
        """
        return self._cluster.masters

    @property
    def agents(self) -> Set[Node]:
        """
        Return all DC/OS agent :class:`.node.Node` s.
        """
        return self._cluster.agents

    @property
    def public_agents(self) -> Set[Node]:
        """
        Return all DC/OS public agent :class:`.node.Node` s.
        """
        return self._cluster.public_agents

    @property
    def base_config(self) -> Dict[str, Any]:
        """
        Return a base configuration for installing DC/OS OSS.
        """

        def ip_list(nodes: Set[Node]) -> List[str]:
            return list(map(lambda node: str(node.private_ip_address), nodes))

        config = {
            'agent_list': ip_list(nodes=self.agents),
            'master_list': ip_list(nodes=self.masters),
            'public_agent_list': ip_list(nodes=self.public_agents),
        }
        return {
            **config,
            **self._cluster.base_config,
        }

    def install_dcos_from_url(
        self,
        dcos_installer: str,
        dcos_config: Dict[str, Any],
        ip_detect_path: Path,
        output: Output = Output.CAPTURE,
        files_to_copy_to_genconf_dir: Iterable[Tuple[Path, Path]] = (),
    ) -> None:
        """
        Installs DC/OS using the DC/OS advanced installation method.

        If supported by the cluster backend, this method spins up a persistent
        bootstrap host that supplies all dedicated DC/OS hosts with the
        necessary installation files.

        Since the bootstrap host is different from the host initiating the
        cluster creation passing the ``dcos_installer`` via URL string
        saves the time of copying the ``dcos_installer`` to the bootstrap host.

        However, some backends may not support using a bootstrap node. For
        these backends, each node will download and extract the installer.
        This may be very slow, as the installer is downloaded to
        and extracted on each node, one at a time.

        Args:
            dcos_installer: The URL string to an installer to install DC/OS
                from.
            dcos_config: The contents of the DC/OS ``config.yaml``.
            ip_detect_path: The path to a ``ip-detect`` script that will be
                used when installing DC/OS.
            files_to_copy_to_genconf_dir: Pairs of host paths to paths on
                the installer node. These are files to copy from the host to
                the installer node before installing DC/OS.
            output: What happens with stdout and stderr.
        """
        self._cluster.install_dcos_from_url_with_bootstrap_node(
            dcos_installer=dcos_installer,
            dcos_config=dcos_config,
            ip_detect_path=ip_detect_path,
            files_to_copy_to_genconf_dir=files_to_copy_to_genconf_dir,
            output=output,
        )

    def install_dcos_from_path(
        self,
        dcos_installer: Path,
        dcos_config: Dict[str, Any],
        ip_detect_path: Path,
        files_to_copy_to_genconf_dir: Iterable[Tuple[Path, Path]] = (),
        output: Output = Output.CAPTURE,
    ) -> None:
        """
        Args:
            dcos_installer: The `Path` to an installer to install DC/OS
                from.
            dcos_config: The DC/OS configuration to use.
            ip_detect_path: The path to a ``ip-detect`` script that will be
                used when installing DC/OS.
            files_to_copy_to_genconf_dir: Pairs of host paths to paths on
                the installer node. These are files to copy from the host to
                the installer node before installing DC/OS.
            output: What happens with stdout and stderr.
        """
        self._cluster.install_dcos_from_path_with_bootstrap_node(
            dcos_installer=dcos_installer,
            dcos_config=dcos_config,
            ip_detect_path=ip_detect_path,
            files_to_copy_to_genconf_dir=files_to_copy_to_genconf_dir,
            output=output,
        )

    def run_integration_tests(
        self,
        pytest_command: List[str],
        env: Optional[Dict[str, Any]] = None,
        output: Output = Output.CAPTURE,
        tty: bool = False,
        test_host: Optional[Node] = None,
        transport: Optional[Transport] = None,
    ) -> subprocess.CompletedProcess:
        """
        Run integration tests on a random master node.

        Args:
            pytest_command: The ``pytest`` command to run on the node.
            env: Environment variables to be set on the node before running
                the `pytest_command`. On enterprise clusters,
                ``DCOS_LOGIN_UNAME`` and ``DCOS_LOGIN_PW`` must be set.
            output: What happens with stdout and stderr.
            test_host: The node to run the given command on. if not given, an
                arbitrary master node is used.
            tty: If ``True``, allocate a pseudo-tty. This means that the users
                terminal is attached to the streams of the process.
                This means that the values of stdout and stderr will not be in
                the returned ``subprocess.CompletedProcess``.
            transport: The transport to use for communicating with nodes. If
                ``None``, the ``Node``'s ``default_transport`` is used.

        Returns:
            The result of the ``pytest`` command.

        Raises:
            subprocess.CalledProcessError: If the ``pytest`` command fails.
        """
        args = [
            '.',
            '/opt/mesosphere/environment.export',
            '&&',
            'cd',
            '/opt/mesosphere/active/dcos-integration-test/',
            '&&',
            *pytest_command,
        ]

        env = env or {}

        def ip_addresses(nodes: Iterable[Node]) -> str:
            return ','.join(
                map(lambda node: str(node.private_ip_address), nodes),
            )

        # Tests are run on a random master node if no node is given.
        test_host = test_host or next(iter(self.masters))

        environment_variables = {
            # This is needed for 1.9 (and below?)
            'PUBLIC_MASTER_HOSTS': ip_addresses(self.masters),
            'MASTER_HOSTS': ip_addresses(self.masters),
            'SLAVE_HOSTS': ip_addresses(self.agents),
            'PUBLIC_SLAVE_HOSTS': ip_addresses(self.public_agents),
            'DCOS_DNS_ADDRESS': 'http://' + str(test_host.private_ip_address),
            # This is only used by DC/OS 1.9 integration tests
            'DCOS_NUM_MASTERS': len(self.masters),
            'DCOS_NUM_AGENTS': len(self.agents) + len(self.public_agents),
            **env,
        }

        return test_host.run(
            args=args,
            output=output,
            env=environment_variables,
            tty=tty,
            shell=True,
            transport=transport,
        )

    def destroy(self) -> None:
        """
        Destroy all nodes in the cluster.
        """
        self._cluster.destroy()

    def destroy_node(self, node: Node) -> None:
        """
        Destroy a node in the cluster.
        """
        self._cluster.destroy_node(node=node)

    def __exit__(
        self,
        exc_type: Optional[type],
        exc_value: Optional[Exception],
        traceback: Any,
    ) -> bool:
        """
        On exiting, destroy all nodes in the cluster if the backend supports
        it.
        """
        # This is a hack to make Vulture not think that these are unused
        # arguments. We have to receive them to be a valid context manager.
        for _ in (exc_type, exc_value, traceback):
            pass

        try:
            self.destroy()
        except NotImplementedError:
            pass

        return False<|MERGE_RESOLUTION|>--- conflicted
+++ resolved
@@ -16,15 +16,9 @@
 from ._vendor.dcos_test_utils.dcos_api import DcosApiSession, DcosUser
 from ._vendor.dcos_test_utils.enterprise import EnterpriseApiSession
 from ._vendor.dcos_test_utils.helpers import CI_CREDENTIALS
-# Ignore a spurious error - this import is used in a type hint.
-<<<<<<< HEAD
-from .backends import ClusterManager  # noqa: F401
-from .backends import ClusterBackend
 from .backends._existing_cluster import ExistingCluster as _ExistingCluster
-=======
 from .base_classes import ClusterManager  # noqa: F401
 from .base_classes import ClusterBackend
->>>>>>> 6865bb63
 from .exceptions import DCOSTimeoutError
 from .node import Node, Output, Transport
 
