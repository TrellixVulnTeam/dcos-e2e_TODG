--- conflicted
+++ resolved
@@ -475,23 +475,6 @@
             user=user,
             transport=transport,
             sudo=sudo,
-<<<<<<< HEAD
-        )
-
-        chown_args = [
-            'chown',
-            '-R',
-            '{user}:root'.format(user=user),
-            str(remote_path.parent),
-        ]
-
-        self.run(
-            args=chown_args,
-            user=user,
-            transport=transport,
-            sudo=sudo,
-=======
->>>>>>> a1841a95
         )
 
         original_parent_cmd = ['stat', '-c', '"%U"', str(remote_path.parent)]
