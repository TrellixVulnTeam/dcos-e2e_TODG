--- conflicted
+++ resolved
@@ -656,12 +656,8 @@
         env_dict = {}
         for _, containers in keys.items():
             for container in containers:
-<<<<<<< HEAD
                 inspect_view = ContainerInspectView(container=container)
                 inspect_data = inspect_view.to_dict()
-=======
-                inspect_data = ContainerInspectView(container).to_dict()
->>>>>>> ad4207fa
                 reference = inspect_data['e2e_reference'].upper()
                 env_dict[reference] = container.id
                 node_ip_key = reference + '_IP'
@@ -769,18 +765,6 @@
             dcos_checkout_dir=str(sync_dir),
         )
 
-<<<<<<< HEAD
-=======
-    env = {
-        'DCOS_LOGIN_UNAME': dcos_login_uname,
-        'DCOS_LOGIN_PW': dcos_login_pw,
-    }
-
-    cluster_containers = ClusterContainers(cluster_id=cluster_id)
-    cluster = cluster_containers.cluster
-    test_host = next(iter(cluster.masters))
-
->>>>>>> ad4207fa
     if no_test_env:
         try:
             node.run(
