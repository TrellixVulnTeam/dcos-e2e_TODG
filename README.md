[![Build Status](https://travis-ci.org/adamtheturtle/dcos-e2e.svg?branch=master)](https://travis-ci.org/adamtheturtle/dcos-e2e)

# DC/OS End to End tests

End to end tests are tests which require a DC/OS cluster to run against.
Each test spins up at least one cluster, and has the choice of configuring this cluster as appropriate.
For example, a test may require a cluster with a certain number of agents, or certain configuration options.

The tests should be not be tied to the backend infrastructure.
That is, they should pass against clusters on all supported infrastructures.
The current implementation supports only a [DC/OS Docker](https://github.com/dcos/dcos-docker) backend.

This is a proof of concept.
We plan to iterate on this repository and manually run tests.
With that experience, we will choose where to put the test suite and whether it should be run on CI.

## Usage

Tests must be run in a supported environment.
See "Test Environment".

To create tests using clusters with custom configurations, first install the harness:

```sh
pip install git+https://github.com/adamtheturtle/dcos-e2e.git@master
```

Then, create a test, such as the following:

```python
from dcos_e2e.cluster import Cluster

class TestExample:

    def test_example(self):
        config = {
            'cluster_docker_credentials': {
                'auths': {
                    'https://index.docker.io/v1/': {
                        'auth': 'redacted'
                    },
                },
            },
            'cluster_docker_credentials_enabled': True,
        }

        with Cluster(extra_config=config) as cluster:
            (master, ) = cluster.masters
            result = master.run_as_root(args=['test', '-f', path])
            print(result.stdout)
            pytest_command = ['pytest', '-x', 'test_tls.py']
            cluster.run_integration_tests(pytest_command=pytest_command)
```

<<<<<<< HEAD
#### `Cluster` optional parameters

##### `extra_config`

Configuration variables to add to a base configuration.

##### `masters`

The number of master nodes.

##### `agents`

The number of agent nodes.

##### `public_agents`
=======
#### `Cluster` parameters

##### `extra_config` (default `None`)

Configuration variables to add to a base configuration.

##### `masters` (default `1`)

The number of master nodes.

##### `agents` (default `1`)

The number of agent nodes.

##### `public_agents` (default `1`)
>>>>>>> 855544a4

The number of public agent nodes.

## Contributing

See `CONTRIBUTING.md` for details on how to contribute to this repository.

## Test Environment

Tests for this package and tests which use this package must be run on a host which is supported by DC/OS Docker.
See the [DC/OS Docker README](https://github.com/dcos/dcos-docker/blob/master/README.md).

Running tests for or with this package requires:

* A DC/OS Docker clone at `/tmp/dcos-docker`
* DC/OS OSS or Enterprise artifact at `/tmp/dcos_generate_config.sh`.

For example:

```sh
ARTIFACT_URL=https://downloads.dcos.io/dcos/testing/master/dcos_generate_config.sh
DCOS_DOCKER_REPOSITORY=https://github.com/adamtheturtle/dcos-docker.git
DCOS_DOCKER_BRANCH=macos-DCOS-15645

curl -o /tmp/dcos_generate_config.sh $ARTIFACT_URL
git clone -b $DCOS_DOCKER_BRANCH $DCOS_DOCKER_REPOSITORY /tmp/dcos-docker
```

## Cleaning Up

Tests run with this harness clean up after themselves.
However, if a test is interrupted, it can leave behind containers, volumes and files.
To remove these, run the following:

```sh
docker stop $(docker ps -a -q --filter="name=dcos-")
docker rm --volumes $(docker ps -a -q --filter="name=dcos-")
docker volume prune --force
rm -rf /tmp/dcos-docker-*
```

## Troubleshooting

### macOS File Sharing

On macOS `/tmp` is a symlink to `/private/tmp`.
`/tmp` is used by the harness.
Docker for Mac must be configured to allow `/private` to be bind mounted into Docker containers.
This is the default.
See Docker > Preferences > File Sharing.

### Out of space errors

See "Cleaning up".

### Parallelization

To see print output while running tests in parallel,
use the `-s` `pytest` flag and put the following in the code:

```python
import sys
sys.stdout = sys.stderr
```

`pdb` will not work when running tests in parallel.<|MERGE_RESOLUTION|>--- conflicted
+++ resolved
@@ -52,23 +52,6 @@
             cluster.run_integration_tests(pytest_command=pytest_command)
 ```
 
-<<<<<<< HEAD
-#### `Cluster` optional parameters
-
-##### `extra_config`
-
-Configuration variables to add to a base configuration.
-
-##### `masters`
-
-The number of master nodes.
-
-##### `agents`
-
-The number of agent nodes.
-
-##### `public_agents`
-=======
 #### `Cluster` parameters
 
 ##### `extra_config` (default `None`)
@@ -84,7 +67,6 @@
 The number of agent nodes.
 
 ##### `public_agents` (default `1`)
->>>>>>> 855544a4
 
 The number of public agent nodes.
 
@@ -126,6 +108,8 @@
 rm -rf /tmp/dcos-docker-*
 ```
 
+If this repository is available, run `make clean`.
+
 ## Troubleshooting
 
 ### macOS File Sharing
