"""
Release the next version of DC/OS E2E.
"""

import datetime
import re
import subprocess
from pathlib import Path
from typing import List

import click
from dulwich.porcelain import add, commit, push, tag_list
from dulwich.repo import Repo
from github import Github, Repository, UnknownObjectException

from homebrew import get_homebrew_formula


def get_version() -> str:
    """
    Return the next version of DC/OS E2E.
    This is today’s date in the format ``YYYY.MM.DD.MICRO``.
    ``MICRO`` refers to the number of releases created on this date,
    starting from ``0``.
    """
    utc_now = datetime.datetime.utcnow()
    date_format = '%Y.%m.%d'
    date_str = utc_now.strftime(date_format)
    local_repository = Repo('.')
    tag_labels = tag_list(repo=local_repository)
    tag_labels = [item.decode() for item in tag_labels]
    today_tag_labels = [
        item for item in tag_labels if item.startswith(date_str)
    ]
    micro = int(len(today_tag_labels))
    return '{date}.{micro}'.format(date=date_str, micro=micro)


def update_changelog(version: str) -> None:
    """
    Add a version title to the changelog.
    """
    changelog = Path('CHANGELOG.rst')
    changelog_contents = changelog.read_text()
    new_changelog_contents = changelog_contents.replace(
        'Next\n----',
        'Next\n----\n\n{version}\n------------'.format(version=version),
    )
    changelog.write_text(new_changelog_contents)


def create_github_release(
    repository: Repository,
    version: str,
    artifacts: List[Path],
) -> None:
    """
    Create a tag and release on GitHub.
    """
    changelog_url = 'https://dcos-e2e.readthedocs.io/en/latest/changelog.html'
    release_name = 'Release ' + version
    release_message = 'See ' + changelog_url
    github_release = repository.create_git_tag_and_release(
        tag=version,
        tag_message='Release ' + version,
        release_name=release_name,
        release_message=release_message,
        type='commit',
        object=repository.get_commits()[0].sha,
        draft=True,
    )
<<<<<<< HEAD
    for artifact_path in artifacts:
        release.upload_asset(
            path=str(artifact_path),
            label=artifact_path.name,
            # content_type="",
        )
    release.update_release(
=======
    github_release.update_release(
>>>>>>> 566daaeb
        name=release_name,
        message=release_message,
        draft=False,
    )


def commit_and_push(version: str, repository: Repository) -> None:
    """
    Commit and push all changes.
    """
    local_repository = Repo('.')
    paths = ['dcose2e.rb', 'CHANGELOG.rst', 'vagrant/Vagrantfile']
    _, ignored = add(paths=paths)
    assert not ignored
    message = b'Update for release ' + version.encode('utf-8')
    commit(message=message)
    branch_name = 'master'
    push(
        repo=local_repository,
        remote_location=repository.ssh_url,
        refspecs=branch_name.encode('utf-8'),
    )


def update_homebrew(version_str: str, repository: Repository) -> None:
    """
    Update the Homebrew file.
    """
    archive_url = repository.get_archive_link(
        archive_format='tarball',
        ref=version_str,
    )

    homebrew_formula_contents = get_homebrew_formula(
        archive_url=archive_url,
        head_url=repository.clone_url,
    )
    homebrew_file = Path('dcose2e.rb')
    homebrew_file.write_text(homebrew_formula_contents)


def update_vagrantfile(version: str) -> None:
    """
    Update the Vagrantfile.
    """
    vagrantfile = Path('vagrant/Vagrantfile')
    vagrantfile_contents = vagrantfile.read_text()
    updated = re.sub(
        r"DEFAULT_DCOS_E2E_REF\s*=\s*'[^']+'",
        "DEFAULT_DCOS_E2E_REF = '{}'".format(version),
        vagrantfile_contents,
        count=1,
    )
    vagrantfile.write_text(updated)


def build_linux_artifacts() -> List[Path]:
    """
    TODO
    """
    subprocess.check_call(['make', 'pyinstaller'])
    return [Path('dist/dcos-docker')]


def get_repo(github_token: str, github_owner: str) -> Repository:
    """
    Get a GitHub repository.
    """
    github_client = Github(github_token)
    try:
        github_user_or_org = github_client.get_organization(github_owner)
    except UnknownObjectException:
        github_user_or_org = github_client.get_user(github_owner)

    return github_user_or_org.get_repo('dcos-e2e')


@click.command('release')
@click.argument('github_token')
@click.argument('github_owner')
def release(github_token: str, github_owner: str) -> None:
    """
    Perform a release.
    """
    repository = get_repo(github_token=github_token, github_owner=github_owner)
    version_str = get_version()
    update_changelog(version=version_str)
    update_homebrew(
        version_str=version_str,
        repository=repository,
    )
    update_vagrantfile(version=version_str)
    linux_artifacts = build_linux_artifacts()
    commit_and_push(version=version_str, repository=repository)
    create_github_release(
        repository=repository,
        version=version_str,
        artifacts=linux_artifacts,
    )


if __name__ == '__main__':
    release()<|MERGE_RESOLUTION|>--- conflicted
+++ resolved
@@ -69,17 +69,13 @@
         object=repository.get_commits()[0].sha,
         draft=True,
     )
-<<<<<<< HEAD
     for artifact_path in artifacts:
-        release.upload_asset(
+        github_release.upload_asset(
             path=str(artifact_path),
             label=artifact_path.name,
             # content_type="",
         )
-    release.update_release(
-=======
     github_release.update_release(
->>>>>>> 566daaeb
         name=release_name,
         message=release_message,
         draft=False,
