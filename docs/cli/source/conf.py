#!/usr/bin/env python3
# -*- coding: utf-8 -*-
"""
Configuration for Sphinx.
"""

# pylint: disable=invalid-name

import os
import sys
import typing

from sphinx.application import Sphinx

import dcos_e2e

sys.path.insert(0, os.path.abspath('.'))

extensions = [
    'sphinx_substitution_extensions',
    'sphinx.ext.autodoc',
    'sphinx.ext.extlinks',
    'sphinx_click.ext',
    'sphinx_paramlinks',
    'sphinxcontrib.spelling',
    'sphinx.ext.autosectionlabel',
]

templates_path = ['_templates']
source_suffix = '.rst'
master_doc = 'index'

project = 'MiniDC/OS'
copyright = '2018, Adam Dangoor'  # pylint: disable=redefined-builtin
author = 'Adam Dangoor'

# The version info for the project you're documenting, acts as replacement for
# |version| and |release|, also used in various other places throughout the
# built documents.
version = dcos_e2e.__version__
release = version.split('+')[0]
autosectionlabel_prefix_document = True

substitutions = [
    ('|release|', release),
    ('|github-owner|', 'dcos'),
    ('|github-repository|', 'dcos-e2e'),
<<<<<<< HEAD
    ('|brewfile-stem|', 'minidcos'),
)
=======
    ('|brewfile-stem|', 'dcose2e'),
]
>>>>>>> a2807339

language = None

# The name of the syntax highlighting style to use.
pygments_style = 'sphinx'
html_theme = 'alabaster'

# Custom sidebar templates, must be a dictionary that maps document names
# to template names.
#
# This is required for the alabaster theme
# refs: http://alabaster.readthedocs.io/en/latest/installation.html#sidebars
html_sidebars = {
    '**': [
        'relations.html',  # needs 'show_related': True theme option to display
        'searchbox.html',
    ],
}

# Output file base name for HTML help builder.
htmlhelp_basename = 'DCOSE2Edoc'
autoclass_content = 'init'
nitpicky = True
warning_is_error = True

html_show_copyright = False
html_show_sphinx = False
html_show_sourcelink = False

html_theme_options = {
    'show_powered_by': 'false',
}

html_sidebars = {
    '**': [
        'about.html',
        'navigation.html',
        'searchbox.html',
    ],
}

# Don't check anchors because many websites use #! for AJAX magic
# http://sphinx-doc.org/config.html#confval-linkcheck_anchors
linkcheck_anchors = False
# Retry link checking to avoid transient network errors.
linkcheck_retries = 5
linkcheck_ignore = [
    r'https://github.com/mesosphere/maws',
    # This is often down.
    r'https://www.virtualbox.org/wiki/Downloads',
]

spelling_word_list_filename = '../../../spelling_private_dict.txt'

autodoc_member_order = 'bysource'

extlinks = {
    'issue': ('https://jira.mesosphere.com/browse/%s', 'issue '),
}

rst_epilog = """
.. |project| replace:: {project}
.. |github-owner| replace:: dcos
.. |github-repository| replace:: dcos-e2e
""".format(project=project)


def setup(app: Sphinx) -> None:
    """
    Set TYPE_CHECKING to False.
    This works around https://github.com/Azure/msrest-for-python/issues/128.
    ``sphinx_autodoc_typehints`` sets this variable to ``True``.
    """
    # We "use" the "app" variable to satisfy linting tools.
    for _ in (app, ):
        pass

    typing.TYPE_CHECKING = True
    try:
        import msrest
        # We "use" the msrest variable so it is not removed by linters.
        for _ in (msrest, ):
            pass
    except ImportError:
        typing.TYPE_CHECKING = False
    else:
        message = 'Remove workaround here for issue which no longer exists.'
        raise Exception(message)<|MERGE_RESOLUTION|>--- conflicted
+++ resolved
@@ -45,13 +45,8 @@
     ('|release|', release),
     ('|github-owner|', 'dcos'),
     ('|github-repository|', 'dcos-e2e'),
-<<<<<<< HEAD
     ('|brewfile-stem|', 'minidcos'),
-)
-=======
-    ('|brewfile-stem|', 'dcose2e'),
 ]
->>>>>>> a2807339
 
 language = None
 
