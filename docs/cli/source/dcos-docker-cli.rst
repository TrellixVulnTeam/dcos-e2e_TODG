.. _dcos-docker_cli:

Docker
======

The :ref:`dcos-docker-cli:minidcos docker` CLI allows you to create, manage and destroy open source DC/OS and DC/OS Enterprise clusters on Docker nodes.

A typical CLI workflow for open source DC/OS may look like the following.
Install the CLI (see :doc:`install-cli`),  then create and manage a cluster:

.. code-block:: console

   # Fix issues shown by minidcos docker doctor
   $ minidcos docker doctor
   $ minidcos docker download-artifact
   $ minidcos docker create ./dcos_generate_config.sh --agents 0
   default
<<<<<<< HEAD
   $ minidcos docker wait
   $ minidcos docker run --sync-dir /path/to/dcos/checkout pytest -k test_tls
=======
   $ dcos-docker wait
   $ dcos-docker run --test-env --sync-dir /path/to/dcos/checkout pytest -k test_tls
>>>>>>> 455ffdf7
   ...
   # Get onto a node
   $ minidcos docker run bash
   $ minidcos docker destroy

Each of these and more are described in detail below.

.. contents::
   :local:

.. include:: docker-backend-requirements.rst

Creating a Cluster
------------------

To create a cluster you first need to download a DC/OS release artifact.

This can be done via `the releases page <https://dcos.io/releases/>`__ or with the :ref:`dcos-docker-cli:download-artifact` command.

`DC/OS Enterprise <https://mesosphere.com/product/>`__ is also supported.
Ask your sales representative for release artifacts.

Creating a cluster is possible with the :ref:`dcos-docker-cli:create` command.
This command allows you to customize the cluster in many ways.

The command returns when the DC/OS installation process has started.
To wait until DC/OS has finished installing, use the :ref:`dcos-docker-cli:wait` command.

To use this cluster, it is useful to find details using the :ref:`dcos-docker-cli:inspect` command.

Using a custom Docker network
~~~~~~~~~~~~~~~~~~~~~~~~~~~~~

By default DC/OS clusters are launched on the ``docker0`` network.

To launch a DC/OS cluster on a custom Docker network the network must first be created using the standard Docker CLI.
During :ref:`dcos-docker-cli:create` the command line option ``--network`` then takes the name of the Docker network as a parameter.

DC/OS nodes utilize an environment-specific ``ip-detect`` script to detect their current private IP address.
The default ``ip-detect`` script used by :ref:`dcos-docker-cli:minidcos docker` does only account for the ``docker0`` network case.
Therefore, in order for DC/OS to operate on a custom network a custom ``ip-detect`` script needs to be provided and put into the ``genconf`` directory before installing DC/OS.

The following IP detect script works for any custom Docker network:

.. code-block:: console

    #!/bin/bash -e
    if [ -f /sbin/ip ]; then
       IP_CMD=/sbin/ip
    else
       IP_CMD=/bin/ip
    fi
    $IP_CMD -4 -o addr show dev eth1 | awk '{split($4,a,"/");print a[1]}'

The :ref:`dcos-docker-cli:create` command supports overwriting the default ``genconf`` directory with the
contents of the directory supplied through the command line option ``--genconf-dir``.

.. code-block:: console

    # Create ip-detect as mentioned above
    $ docker network create custom-bridge
    $ mkdir custom-genconf
    $ mv ip-detect custom-genconf/ip-detect
    $ minidcos docker create /path/to/dcos_generate_config.sh
        --network custom-bridge
        --genconf-dir ./custom-genconf

The custom Docker network is not cleaned up by the :ref:`dcos-docker-cli:minidcos docker` CLI.

DC/OS Enterprise
~~~~~~~~~~~~~~~~

There are multiple DC/OS Enterprise-only features available in :ref:`dcos-docker-cli:create`.

The only extra requirement is to give a valid license key, for DC/OS 1.11+.
See :ref:`dcos-docker-cli:create` for details on how to provide a license key.

Ask your sales representative for DC/OS Enterprise release artifacts.

For, example, run the following to create a DC/OS Enterprise cluster in strict mode:

.. code-block:: console

   $ minidcos docker create /path/to/dcos_generate_config.ee.sh \
        --license-key /path/to/license.txt \
        --security-mode strict

The command returns when the DC/OS installation process has started.
To wait until DC/OS has finished installing, use the :ref:`dcos-docker-cli:wait` command.

See :ref:`dcos-docker-cli:create` for details on this command and its options.

Cluster IDs
-----------

Clusters have unique IDs.
Multiple commands take ``--cluster-id`` options.
Specify a cluster ID in :ref:`dcos-docker-cli:create`, and then use it in other commands.
Any command which takes a ``--cluster-id`` option defaults to using "default" if no cluster ID is given.

.. _running-commands:

Running commands on Cluster Nodes
---------------------------------

It is possible to run commands on a cluster node in multiple ways.
These include using :ref:`dcos-docker-cli:run`, ``docker exec`` and ``ssh``.

Running commands on a cluster node using :ref:`dcos-docker-cli:run`
~~~~~~~~~~~~~~~~~~~~~~~~~~~~~~~~~~~~~~~~~~~~~~~~~~~~~~~~~~~~~~~~~~~

It is possible to run the following to run a command on an arbitrary master node.

.. code-block:: console

   $ minidcos docker run systemctl list-units

See :ref:`dcos-docker-cli:run` for more information on this command.
In particular see the ``--node`` option to choose a particular node to run the command on.

Running commands on a cluster node using ``docker exec``
~~~~~~~~~~~~~~~~~~~~~~~~~~~~~~~~~~~~~~~~~~~~~~~~~~~~~~~~

Each cluster node is a Docker container.
This means that you can use tools such as ``docker exec`` to run commands on nodes.
To do this, first choose the container ID of a node.
Use :ref:`dcos-docker-cli:inspect` to see all node container IDs.

Alternatively, use the ``--env`` flag to output commands to be evaluated as such:

.. code-block:: console

   $ eval $(minidcos docker inspect --env)
   $ docker exec -it $MASTER_0 systemctl list-units

Which environment variables are available depends on the size of your cluster.

Running commands on a cluster node using ``ssh``
~~~~~~~~~~~~~~~~~~~~~~~~~~~~~~~~~~~~~~~~~~~~~~~~

One SSH key allows access to all nodes in the cluster.
See this SSH key's path and the IP addresses of nodes using :ref:`dcos-docker-cli:inspect`.
The available SSH user is ``root``.

Getting on to a Cluster Node
----------------------------

Sometimes it is useful to get onto a cluster node.
To do this, you can use any of the ways of :ref:`running-commands`.

For example, to use :ref:`dcos-docker-cli:run` to run ``bash`` to get on to an arbitrary master node:

.. code-block:: console

   $ minidcos docker run example bash

or, similarly, to use ``docker exec`` to get on to a specific node:

.. code-block:: console

   $ eval $(minidcos docker inspect --env)
   $ docker exec -it $MASTER_0 bash

See :ref:`running-commands` for details on how to choose particular nodes.

Destroying Clusters
-------------------

There are two commands which can be used to destroy clusters.
These are :ref:`dcos-docker-cli:destroy` and :ref:`dcos-docker-cli:destroy-list`.

Either destroy a cluster with :ref:`dcos-docker-cli:destroy`:

.. code-block:: console

   $ minidcos docker destroy
   default
   $ minidcos docker destroy --cluster-id pr_4033_strict
   pr_4033_strict

or use :ref:`dcos-docker-cli:destroy-list` to destroy multiple clusters:

.. code-block:: console

   $ minidcos docker destroy-list pr_4033_strict pr_4019_permissive
   pr_4033_strict
   pr_4019_permissive

To destroy all clusters, run the following command:

.. code-block:: console

   $ minidcos docker destroy-list $(minidcos docker list)
   pr_4033_strict
   pr_4019_permissive

.. _running-integration-tests:

Running Integration Tests
-------------------------

The :ref:`dcos-docker-cli:run` command is useful for running integration tests.

To run integration tests which are developed in the a DC/OS checkout at :file:`/path/to/dcos`, you can use the following workflow:

.. code-block:: console

<<<<<<< HEAD
   $ minidcos docker create ./dcos_generate_config.sh
   $ minidcos docker wait
   $ minidcos docker run --sync-dir /path/to/dcos/checkout pytest -k test_tls.py
=======
   $ dcos-docker create ./dcos_generate_config.sh
   $ dcos-docker wait
   $ dcos-docker run --test-env --sync-dir /path/to/dcos/checkout pytest -k test_tls.py
>>>>>>> 455ffdf7

There are multiple options and shortcuts for using these commands.
See :ref:`dcos-docker-cli:run` for more information on this command.

Viewing the Web UI
------------------

To view the web UI of your cluster, use the :ref:`dcos-docker-cli:web` command.
To see the web UI URL of your cluster, use the :ref:`dcos-docker-cli:inspect` command.

Before viewing the UI, you may first need to `configure your browser to trust your DC/OS CA <https://docs.mesosphere.com/1.11/security/ent/tls-ssl/ca-trust-browser/>`_, or choose to override the browser protection.

macOS
~~~~~

On macOS, by default, viewing the web UI requires IP routing to be set up.
Use :ref:`dcos-docker-cli:setup-mac-network` to set up IP routing.

The web UI is served by master nodes on port ``80``.
To view the web UI on macOS without setting up IP routing, use the ``--one-master-host-port-map`` option on the :ref:`dcos-docker-cli:create` command to forward port ``80`` to your host.
For example:

.. code-block:: console

   $ minidcos docker create ./dcos_generate_config.sh --one-master-host-port-map 70:80
   $ minidcos docker wait
   $ open localhost:70

Using a Custom CA Certificate
-----------------------------

On DC/OS Enterprise clusters, it is possible to use a custom CA certificate.
See `the Custom CA certificate documentation <https://docs.mesosphere.com/1.11/security/ent/tls-ssl/ca-custom>`_ for details.
It is possible to use :ref:`dcos-docker-cli:create` to create a cluster with a custom CA certificate.

#. Create or obtain the necessary files:

   :file:`dcos-ca-certificate.crt`, :file:`dcos-ca-certificate-key.key`, and :file:`dcos-ca-certificate-chain.crt`.

#. Put the above-mentioned files into a directory, e.g. :file:`/path/to/genconf/`.

#. Create a file containing the "extra" configuration.

   :ref:`dcos-docker-cli:create` takes an ``--extra-config`` option.
   This adds the contents of the specified YAML file to a minimal DC/OS configuration.

   Create a file with the following contents:

   .. code:: yaml

      ca_certificate_path: genconf/dcos-ca-certificate.crt
      ca_certificate_key_path: genconf/dcos-ca-certificate-key.key
      ca_certificate_chain_path: genconf/dcos-ca-certificate-chain.crt

#. Create a cluster.

   .. code:: console

      $ minidcos docker create \
          /path/to/dcos_generate_config.ee.sh \
          --variant enterprise \
          --genconf-dir /path/to/genconf/ \
          --copy-to-master /path/to/genconf/dcos-ca-certificate-key.key:/var/lib/dcos/pki/tls/CA/private/custom_ca.key \
          --license-key /path/to/license.txt \
          --extra-config config.yml

#. Verify that everything has worked.

   See `Verify installation <https://docs.mesosphere.com/1.11/security/ent/tls-ssl/ca-custom/#verify-installation>`_ for steps to verify that the DC/OS Enterprise cluster was installed properly with the custom CA certificate.

Using a Loopback Sidecar
------------------------

The :ref:`dcos-docker-cli:create-loopback-sidecar` command can be used to create a
loopback sidecar.
This will provide all containers with a unformatted block device, mounted as a loopback device.
All containers have access to this loopback device.
Therefore, care must be taken that only a single container has write-access to it.

.. code:: console

   $ minidcos docker create-loopback-sidecar sidecar1
   /dev/loop0
   $ minidcos docker create /tmp/dcos_generate_config.sh
   $ minidcos docker wait
   $ minidcos docker destroy-loopback-sidecar sidecar1

Loopback sidecars can be listed with :ref:`dcos-docker-cli:list-loopback-sidecars`.
Loopback sidecars can be destroyed with :ref:`dcos-docker-cli:destroy-loopback-sidecar`.

.. include:: docker-backend-limitations.rst

CLI Reference
-------------

.. click:: dcos_e2e_cli:dcos_docker
  :prog: minidcos docker
  :show-nested:<|MERGE_RESOLUTION|>--- conflicted
+++ resolved
@@ -15,13 +15,8 @@
    $ minidcos docker download-artifact
    $ minidcos docker create ./dcos_generate_config.sh --agents 0
    default
-<<<<<<< HEAD
    $ minidcos docker wait
-   $ minidcos docker run --sync-dir /path/to/dcos/checkout pytest -k test_tls
-=======
-   $ dcos-docker wait
-   $ dcos-docker run --test-env --sync-dir /path/to/dcos/checkout pytest -k test_tls
->>>>>>> 455ffdf7
+   $ minidcos docker run --test-env --sync-dir /path/to/dcos/checkout pytest -k test_tls
    ...
    # Get onto a node
    $ minidcos docker run bash
@@ -229,15 +224,9 @@
 
 .. code-block:: console
 
-<<<<<<< HEAD
    $ minidcos docker create ./dcos_generate_config.sh
    $ minidcos docker wait
-   $ minidcos docker run --sync-dir /path/to/dcos/checkout pytest -k test_tls.py
-=======
-   $ dcos-docker create ./dcos_generate_config.sh
-   $ dcos-docker wait
-   $ dcos-docker run --test-env --sync-dir /path/to/dcos/checkout pytest -k test_tls.py
->>>>>>> 455ffdf7
+   $ minidcos docker run --test-env --sync-dir /path/to/dcos/checkout pytest -k test_tls.py
 
 There are multiple options and shortcuts for using these commands.
 See :ref:`dcos-docker-cli:run` for more information on this command.
